--- conflicted
+++ resolved
@@ -2,13 +2,8 @@
 import { FileTree, FileTreeItem } from "./file-tree";
 import { Path } from "scripts/utils/path";
 import { MarkdownRenderer } from "scripts/html-generation/markdown-renderer";
-import { Tree } from "./tree";
-import { Utils } from "scripts/utils/utils";
-<<<<<<< HEAD
 import { RenderLog } from "scripts/html-generation/render-log";
-=======
 import { Website } from "./website";
->>>>>>> 11416e09
 
 export class FilePickerTree extends FileTree
 {
@@ -71,16 +66,11 @@
 				let path = new Path(file.path).makeUnixStyle();
 
 				if (file instanceof TFolder) path.makeForceFolder();
-<<<<<<< HEAD
 				else 
 				{
 					parent.originalExtension = path.extensionName;
 					if(!keepOriginalExtensions && MarkdownRenderer.isConvertable(path.extensionName)) path.setExtension("html");
 				}
-=======
-				else if(!keepOriginalExtensions && MarkdownRenderer.isConvertable(path.extensionName)) path.setExtension("html");
-
->>>>>>> 11416e09
 				parent.href = path.asString;
 				parent.title = path.basename == "." ? "" : titleInfo.title;
 				parent.icon = titleInfo.icon || "";
